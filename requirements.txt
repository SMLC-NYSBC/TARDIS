--- conflicted
+++ resolved
@@ -14,7 +14,6 @@
 opencv-python>=4.6.0.66
 scipy>=1.7.3
 edt>=2.3.0
-<<<<<<< HEAD
 
 # Point cloud processing library
 open3d==0.9.0; sys_platform == "linux" and python_version < "3.8"
@@ -25,12 +24,4 @@
 requests>=2.28.2
 ipython>=7.34.0
 click>=8.0.4
-nvidia-smi>=0.1.3; sys_platform != 'darwin'
-=======
-mrcfile>=1.4.3
-open3d==0.9.0; sys_platform == "linux" and python_version < "3.8"
-open3d>=0.9.0; sys_platform == "linux" and python_version >= "3.8"
-open3d>=0.16.0; sys_platform != "linux"
-nvidia-smi>=0.1.3; sys_platform != 'darwin'
-torch>=1.13.1
->>>>>>> 1582ffe1
+nvidia-smi>=0.1.3; sys_platform != 'darwin'