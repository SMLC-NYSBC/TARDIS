name: TARDIS_pytorch Documentation Build
on: 
  workflow_dispatch:
  push:
    branches:
      - 'releases/**'

permissions:
  contents: write

jobs:
  docs:
    runs-on: ubuntu-latest
    steps:
      - uses: actions/checkout@v3
      - uses: actions/setup-python@v3
      - name: Install dependencies
        run: |
<<<<<<< HEAD
          pip install sphinx sphinx_rtd_theme myst_parser
=======
          pip install sphinx myst_parser furo
>>>>>>> df131581
          pip install -e .
      - name: Sphinx build
        run: |
          sphinx-build docs/source docs/build
      - name: Deploy to GitHub Pages
        uses: peaceiris/actions-gh-pages@v3
        if: ${{ github.event_name == 'push' && github.ref == 'refs/heads/main' }}
        with:
          publish_branch: gh-pages
          github_token: ${{ secrets.GITHUB_TOKEN }}
          publish_dir: docs/build
          force_orphan: true<|MERGE_RESOLUTION|>--- conflicted
+++ resolved
@@ -16,11 +16,7 @@
       - uses: actions/setup-python@v3
       - name: Install dependencies
         run: |
-<<<<<<< HEAD
-          pip install sphinx sphinx_rtd_theme myst_parser
-=======
           pip install sphinx myst_parser furo
->>>>>>> df131581
           pip install -e .
       - name: Sphinx build
         run: |
