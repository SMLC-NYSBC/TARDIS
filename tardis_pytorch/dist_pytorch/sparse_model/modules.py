#######################################################################
#  TARDIS - Transformer And Rapid Dimensionless Instance Segmentation #
#                                                                     #
#  New York Structural Biology Center                                 #
#  Simons Machine Learning Center                                     #
#                                                                     #
#  Robert Kiewisz, Tristan Bepler                                     #
#  MIT License 2021 - 2023                                            #
#######################################################################
from typing import Union

import torch
import torch.nn as nn
from math import sqrt
import numpy as np
from itertools import compress
import torch.nn.functional as F


class SparsTriangularUpdate(nn.Module):
    """
    Module for updating a sparse tensor in a triangular fashion.

    This class applies a sequence of transformations, including normalization,
    sigmoid activation, linear transformations, and a triangular multiplication update.
    The transformations are designed to update the input tensor while preserving its sparsity.
    """

    def __init__(self, input_dim: int, channel_dim=128, axis=1, knn=8):
        """
        Initializes the SparsTriangularUpdate.

        Args:
            input_dim (int): The dimensionality of the input data.
            channel_dim (int): The number of channels in the output from some transformations.
            axis (int): The axis to be used in the triangular update rule.
        """
        super().__init__()
        self.input_dim = input_dim
        self.channel_dim = channel_dim
        self.axis = axis
        self.init_scaling = 1 / 1.4142135623730951
        self.knn = knn
        # self.init_scaling = sqrt(2 / (1 + np.pi / 2))

        # Define the transformations to be applied
        self.norm_input = nn.LayerNorm(input_dim)

        self.linear_a = nn.Linear(input_dim, channel_dim)
        self.gate_a = nn.Linear(input_dim, channel_dim)

        self.linear_b = nn.Linear(input_dim, channel_dim)
        self.gate_b = nn.Linear(input_dim, channel_dim)

        self.norm_o = nn.LayerNorm(channel_dim)
        self.gate_o = nn.Linear(input_dim, input_dim)
        self.linear_o = nn.Linear(channel_dim, input_dim)

        self._reset_parameters()

    def _reset_parameters(self):
        """
        Initial parameter and bias scaling.
        """
        nn.init.xavier_uniform_(self.linear_a.weight, gain=self.init_scaling)
        nn.init.constant_(self.linear_a.bias, 0.0)

        nn.init.xavier_uniform_(self.linear_b.weight, gain=self.init_scaling)
        nn.init.constant_(self.linear_b.bias, 0.0)

        nn.init.constant_(self.linear_o.weight, 0.0)
        nn.init.constant_(self.linear_o.bias, 0.0)

    def forward(self, x: torch.tensor, indices: list) -> torch.tensor:
        """
        Forward pass for SparsTriangularUpdate.

        Args:
            x (torch.tensor): A sparse coordinate tensor containing the input data.
            indices (list): List of all indices

        Returns:
            torch.tensor, list: A sparse coordinate tensor representing the updated tensor.
        """
        x = self.norm_input(x)  # Batch x Length x Channels [N, Ch]

        # Compute intermediate transformations
        a = torch.sigmoid(self.gate_a(x)) * self.linear_a(x)
        b = torch.sigmoid(self.gate_b(x)) * self.linear_b(x)

        # # Apply triangular multiplication update

        if self.axis == 1:  # Row-wise update
            # k = torch.einsum('kio,kjo->iko', 
            #              a.reshape(indices[2][0], self.knn, a.shape[1]), 
            #              b.reshape(indices[2][0], self.knn, b.shape[1])).reshape(indices[2][0]*self.knn, b.shape[1])
            k = torch.einsum('ik,ijk->ik', a, b[indices[0]])
        else:
            # k = torch.einsum('kio,kjo->iko', 
            #              a.reshape(indices[2][0], self.knn, a.shape[1]), 
            #              b[indices[1]]).reshape(indices[2][0]*self.knn, b.shape[1])
            k = torch.einsum('ik,ijk->ik', a, b[indices[1]])
        # k = F.pad(k.T, (1, 0), "constant", 0).T

<<<<<<< HEAD
        return torch.sigmoid(self.gate_o(x)) * self.linear_o(self.norm_o(k))


def sparse_to_dense(x: list, numpy=False) -> np.ndarray:
    _shape = x[-1]

    if numpy:
        try:
            idx = x[0].cpu().detach().numpy()
            x = x[1].cpu().detach().numpy()[0, ...]
        except:
            idx = x[0].detach().numpy()
            x = x[1].detach().numpy()[0, ...]

        graph = np.zeros(_shape, dtype=np.float16)
    else:
        idx = x[0]
        x = x[1][0, ...]
        graph = torch.zeros(_shape, dtype=torch.float32, device=x.device)

    for _id, i in enumerate(idx):
        i, j = i
        graph[0, i, j, ...] = x[_id, ...]

    graph[0, range(_shape[1]), range(_shape[2]), ...] = 1

    return graph
=======
        return torch.sigmoid(self.gate_o(x)) * self.linear_o(self.norm_o(k))
>>>>>>> 7f712647
<|MERGE_RESOLUTION|>--- conflicted
+++ resolved
@@ -102,34 +102,4 @@
             k = torch.einsum('ik,ijk->ik', a, b[indices[1]])
         # k = F.pad(k.T, (1, 0), "constant", 0).T
 
-<<<<<<< HEAD
-        return torch.sigmoid(self.gate_o(x)) * self.linear_o(self.norm_o(k))
-
-
-def sparse_to_dense(x: list, numpy=False) -> np.ndarray:
-    _shape = x[-1]
-
-    if numpy:
-        try:
-            idx = x[0].cpu().detach().numpy()
-            x = x[1].cpu().detach().numpy()[0, ...]
-        except:
-            idx = x[0].detach().numpy()
-            x = x[1].detach().numpy()[0, ...]
-
-        graph = np.zeros(_shape, dtype=np.float16)
-    else:
-        idx = x[0]
-        x = x[1][0, ...]
-        graph = torch.zeros(_shape, dtype=torch.float32, device=x.device)
-
-    for _id, i in enumerate(idx):
-        i, j = i
-        graph[0, i, j, ...] = x[_id, ...]
-
-    graph[0, range(_shape[1]), range(_shape[2]), ...] = 1
-
-    return graph
-=======
-        return torch.sigmoid(self.gate_o(x)) * self.linear_o(self.norm_o(k))
->>>>>>> 7f712647
+        return torch.sigmoid(self.gate_o(x)) * self.linear_o(self.norm_o(k))